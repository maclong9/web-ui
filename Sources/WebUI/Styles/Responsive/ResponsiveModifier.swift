--- conflicted
+++ resolved
@@ -220,11 +220,8 @@
 
         // Create a concrete wrapper that preserves Element conformance
         let wrapped = AnyElement(self.element)
-<<<<<<< HEAD
+
         let styledModifier = StyleModifierWithDeduplication(content: wrapped, classes: responsiveClasses)
-=======
-        let styledModifier = StyleModifier(content: wrapped, classes: responsiveClasses)
->>>>>>> 800bd679
         self.element = ElementWrapper(styledModifier)
 
         // Clear pending classes for the next breakpoint
