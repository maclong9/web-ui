name: Automated Release
on:
  push:
    branches: [main, next]
<<<<<<< HEAD
    
=======

>>>>>>> 039f778c
permissions:
  contents: write
  actions: read

concurrency:
  group: release-${{ github.ref }}
  cancel-in-progress: true

jobs:
  release:
    runs-on: macos-latest
    steps:
      - name: Checkout code
        uses: actions/checkout@v4
        with:
          fetch-depth: 0

      - name: Bump version and create release
        env:
          GITHUB_TOKEN: ${{ secrets.GITHUB_TOKEN }}
        run: |
          set -e
          COMMIT_MESSAGE=$(git log -1 --pretty=%B)
          [[ $COMMIT_MESSAGE =~ ^(feat!|feat:|fix:) ]] || { echo "No release needed"; exit 0; }

          LATEST_TAG=$(git tag -l '[0-9]*.[0-9]*.[0-9]*' --sort=-v:refname | head -n 1)
          CURRENT_VERSION="${LATEST_TAG:-0.0.0}"
          IFS='.' read -r MAJOR MINOR PATCH <<< "$CURRENT_VERSION"

          case "$COMMIT_MESSAGE" in
            feat!*) MAJOR=$((MAJOR + 1)); MINOR=0; PATCH=0 ;;
            feat:*) MINOR=$((MINOR + 1)); PATCH=0 ;;
            fix:*)  PATCH=$((PATCH + 1)) ;;
          esac

          NEW_VERSION="$MAJOR.$MINOR.$PATCH"
          BRANCH_NAME="${{ github.ref_name }}"

          if [ "$BRANCH_NAME" = "main" ]; then
            RELEASE_TAG="$NEW_VERSION"
            RELEASE_TITLE="Release $NEW_VERSION"
            IS_PRERELEASE=false
          else
            RELEASE_TAG="next-$NEW_VERSION"
            RELEASE_TITLE="Pre-release next-$NEW_VERSION"
            IS_PRERELEASE=true
          fi

          echo "Bumping version to $RELEASE_TAG"
          git config user.name "GitHub Actions"
          git config user.email "actions@github.com"
          git remote set-url origin https://x-access-token:${GITHUB_TOKEN}@github.com/${{ github.repository }}.git
          git tag -a "$RELEASE_TAG" -m "$RELEASE_TAG"
          git push origin "$RELEASE_TAG"

          if [ -z "$LATEST_TAG" ]; then
            RELEASE_NOTES=$(git log --pretty=format:"- %s")
          else
            RELEASE_NOTES=$(git log "$LATEST_TAG"..HEAD --pretty=format:"- %s")
          fi

          gh release create "$RELEASE_TAG" \
            --title "$RELEASE_TITLE" \
            --notes "$RELEASE_NOTES" \
            --prerelease=$IS_PRERELEASE<|MERGE_RESOLUTION|>--- conflicted
+++ resolved
@@ -2,11 +2,7 @@
 on:
   push:
     branches: [main, next]
-<<<<<<< HEAD
-    
-=======
 
->>>>>>> 039f778c
 permissions:
   contents: write
   actions: read
